--- conflicted
+++ resolved
@@ -16,13 +16,8 @@
   allow_failures:
   - rust: nightly
 script:
-<<<<<<< HEAD
-- cargo build --verbose --features=proj
 - cargo test --verbose --features=proj
-=======
-- cargo test --verbose
 - cd model-builder && cargo test --verbose
->>>>>>> 6f472b21
 deploy:
   provider: cargo
   on:
